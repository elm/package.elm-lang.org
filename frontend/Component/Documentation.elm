module Component.Documentation where

import Char
import Color
import Debug
import Dict
import Graphics.Element exposing (..)
import Json.Decode as Json exposing (..)
import Markdown
import Regex
import String
import Text

import ColorScheme as C


type alias DocDict =
    Dict.Dict String (Text.Text, Maybe (String, Int), String)


toDocDict : List String -> List (String, String) -> Documentation -> DocDict
toDocDict modules mentionedTypes docs =
  let toPairs view getAssocPrec entries =
          List.map (\entry -> (entry.name, (view entry, getAssocPrec entry, entry.comment))) entries

      ambiguousTypes =
          dropUniques (List.sort (List.map snd mentionedTypes))
  in
      Dict.fromList <|
        toPairs (viewAlias modules ambiguousTypes) (always Nothing) docs.aliases
        ++ toPairs (viewUnion modules ambiguousTypes) (always Nothing) docs.unions
        ++ toPairs (viewValue modules ambiguousTypes) .assocPrec docs.values


-- assumes the input list is sorted
dropUniques : List String -> List String
dropUniques list =
  case list of
    x :: y :: zs ->
      if x == y then x :: dropUniques zs else dropUniques (y :: zs)              

    _ ->
      []


-- MODEL

type alias Documentation =
    { name : String
    , comment : String
    , aliases : List Alias
    , unions : List Union
    , values : List Value
    }


mentionedTypes : Documentation -> List (String, String)
mentionedTypes { name, aliases, unions, values } =
  let
    moduleName = name

    extractFromAlias { name, tipe } =
      (moduleName ++ ".", name) :: extractQualifiersAndType tipe

    extractFromUnion { name, cases } =
      (moduleName ++ ".", name) :: List.concatMap (List.concatMap extractQualifiersAndType << snd) cases

    extractFromValue { tipe } =
      extractQualifiersAndType tipe
  in
    List.concat <|
      List.map extractFromAlias aliases
      ++ List.map extractFromUnion unions
      ++ List.map extractFromValue values


extractQualifiersAndType : Type -> List (String, String)
extractQualifiersAndType =
  Regex.find Regex.All qualifiersAndType
    >> List.map (.submatches >> \[Just qs, _, Just t] -> (qs, t))


qualifiersAndType : Regex.Regex
qualifiersAndType =
  Regex.regex "(([A-Z][A-Za-z1-9_]*\\.)*)([A-Z][A-Za-z1-9_]*)"


documentation : Decoder Documentation
documentation =
  object5 Documentation
    ("name" := string)
    ("comment" := string)
    ("aliases" := list alias)
    ("types" := list union)
    ("values" := list value)


valueList : Decoder (String, List (String, String))
valueList =
  let
    allNames =
      object3 buildPairs
        ("aliases" := list ("name" := string))
        ("types" := list tipe)
        ("values" := list ("name" := string))

    -- build pairings
    buildPairs aliases types values =
      selfPair aliases ++ List.concat types ++ selfPair values

    selfPair names =
      List.map (\n -> (n, n)) names

    -- extract types
    tipe =
      object2 tagPairs ("name" := string) ("cases" := constructorList)

    constructorList =
      list (tuple2 always string Json.value)

    tagPairs name tags =
      List.map ((,) name) (name :: List.filter ((/=) name) tags)
  in
    object2 (,) ("name" := string) allNames


type alias Alias =
    { name : String
    , comment : String
    , args : List String
    , tipe : Type
    }


alias : Decoder Alias
alias =
  object4 Alias
    ("name" := string)
    ("comment" := string)
    ("args" := list string)
    ("type" := string)


type alias Union =
    { name : String
    , comment : String
    , args : List String
    , cases : List (String, List Type)
    }


union : Decoder Union
union =
  object4 Union
    ("name" := string)
    ("comment" := string)
    ("args" := list string)
    ("cases" := list (tuple2 (,) string (list string)))


type alias Value =
    { name : String
    , comment : String
    , tipe : Type
    , assocPrec : Maybe (String,Int)
    }


value : Decoder Value
value =
  object4 Value
    ("name" := string)
    ("comment" := string)
    ("type" := string)
    assocPrec


assocPrec : Decoder (Maybe (String, Int))
assocPrec =
  maybe <|
    object2 (,)
      ("associativity" := string)
      ("precedence" := int)


type alias Type = String


-- VIEW

options : Markdown.Options
options =
  let
    defaults = Markdown.defaultOptions
  in
    { defaults | sanitize = True }


viewEntry : Int -> String -> (Text.Text, Maybe (String, Int), String) -> Element
viewEntry innerWidth name (annotation, maybeAssocPrec, comment) =
  let
    rawAssocPrec =
      case maybeAssocPrec of
        Nothing ->
            empty

        Just (assoc, prec) ->
            assoc ++ "-associative / precedence " ++ toString prec
              |> Text.fromString
              |> Text.height 12
              |> rightAligned

    assocPrecWidth =
      widthOf rawAssocPrec + 20

    assocPrec =
      container assocPrecWidth (min annotationHeight 24) middle rawAssocPrec

    annotationText =
      leftAligned (Text.monospace annotation)
        |> width annotationWidth

    annotationPadding = 10

    annotationWidth =
      innerWidth - annotationPadding - assocPrecWidth

    annotationHeight =
      heightOf annotationText + 8

    commentElement =
      if String.isEmpty comment
          then empty
          else
              flow right
              [ spacer 40 1
              , width (innerWidth - 40) (Markdown.toElementWith options comment)
              ]

    annotationBar =
      flow right
      [ spacer annotationPadding annotationHeight
      , container annotationWidth annotationHeight midLeft annotationText
      , assocPrec
      ]
  in
    flow down
      [ tag name (color C.mediumGrey (spacer innerWidth 1))
      , annotationBar
      , commentElement
      , spacer innerWidth 50
      ]


-- VIEW ALIASES

viewAlias : List String -> List String -> Alias -> Text.Text
viewAlias modules ambiguousTypes alias =
  Text.concat
    [ green "type alias "
    , Text.link ("#" ++ alias.name) (Text.bold (Text.fromString alias.name))
    , Text.fromString (String.concat (List.map ((++) " ") alias.args))
    , green " = "
    , case String.uncons alias.tipe of
        Just ('{', _) ->
<<<<<<< HEAD
            viewRecordType modules alias.tipe

        _ ->
            typeToText modules alias.tipe
=======
          viewRecordType modules ambiguousTypes alias.tipe

        _ ->
          typeToText modules ambiguousTypes alias.tipe
>>>>>>> b776bc2b
    ]


-- VIEW UNIONS

viewUnion : List String -> List String -> Union -> Text.Text
viewUnion modules ambiguousTypes union =
  let
    seperators =
      green "\n    = "
      :: List.repeat (List.length union.cases - 1) (green "\n    | ")
  in
    Text.concat
      [ green "type "
      , Text.link ("#" ++ union.name) (Text.bold (Text.fromString union.name))
      , Text.fromString (String.concat (List.map ((++) " ") union.args))
      , Text.concat (List.map2 (++) seperators (List.map (viewCase modules ambiguousTypes) union.cases))
      ]


viewCase : List String -> List String -> (String, List Type) -> Text.Text
viewCase modules ambiguousTypes (tag, args) =
  List.map (viewArg modules ambiguousTypes) args
    |> (::) (Text.fromString tag)
    |> List.intersperse (Text.fromString " ")
    |> Text.concat


<<<<<<< HEAD
viewArg : List String -> String -> Text.Text
viewArg modules tipe =
  case String.uncons tipe of
    Just (c,_) ->
        if c == '(' || c == '{' || not (String.contains " " tipe) then
          typeToText modules tipe

        else
          typeToText modules ("(" ++ tipe ++ ")")


    Nothing ->
        Debug.crash "impossible to have an empty string as a type argument"
=======
viewArg : List String -> List String -> String -> Text.Text
viewArg modules ambiguousTypes tipe =
  let
    (Just (c,_)) =
      String.uncons tipe
  in
    if c == '(' || c == '{' || not (String.contains " " tipe) then
      typeToText modules ambiguousTypes tipe
    else
      typeToText modules ambiguousTypes ("(" ++ tipe ++ ")")
>>>>>>> b776bc2b


-- VIEW VALUES

viewValue : List String -> List String -> Value -> Text.Text
viewValue modules ambiguousTypes value =
  Text.concat
    [ Text.link ("#" ++ value.name) (Text.bold (viewVar value.name))
    , viewFunctionType modules ambiguousTypes value.tipe
    ]


viewVar : String -> Text.Text
viewVar str =
  Text.fromString <|
    case String.uncons str of
      Nothing ->
        str

      Just (c, _) ->
        if isVarChar c then str else "(" ++ str ++ ")"


isVarChar : Char -> Bool
isVarChar c =
  Char.isLower c || Char.isUpper c || Char.isDigit c || c == '_' || c == '\''


-- VIEW TYPES

viewRecordType : List String -> List String -> String -> Text.Text
viewRecordType modules ambiguousTypes tipe =
  splitRecord tipe
    |> List.map (Text.append (Text.fromString "\n    ") << typeToText modules ambiguousTypes)
    |> Text.concat


viewFunctionType : List String -> List String -> Type -> Text.Text
viewFunctionType modules ambiguousTypes tipe =
  if String.length (dropQualifiers tipe) < 80 then
    green " : " ++ typeToText modules ambiguousTypes tipe
  else
    let
      parts =
        splitArgs tipe

      seperators =
        green "\n    :  "
        :: List.repeat (List.length parts - 1) (green "\n    ->")
    in
      Text.concat (List.map2 (\sep -> Text.append sep << typeToText modules ambiguousTypes) seperators parts)


-- TYPE TO TEXT

typeToText : List String -> List String -> String -> Text.Text
typeToText modules ambiguousTypes =
  replaceMap " " (Text.fromString " ")
    <| replaceMap "," (Text.fromString ",")
    <| replaceMap "(" (Text.fromString "(")
    <| replaceMap ")" (Text.fromString ")")
    <| replaceMap "{" (Text.fromString "{")
    <| replaceMap "}" (Text.fromString "}")
    <| replaceMap "->" (green "->")
    <| replaceMap ":" (green ":")
    <| linkQualified modules ambiguousTypes


replaceMap : String -> Text.Text -> (String -> Text.Text) -> String -> Text.Text
replaceMap s t f =
  String.split s
    >> List.map (\token -> if String.isEmpty token then Text.empty else f token)
    >> Text.join t


<<<<<<< HEAD
linkQualified : List String -> String -> Text.Text
linkQualified modules token =
  let
    (qualifiers, name) = splitLast (String.split "." token)
  in
    if List.member (String.join "." qualifiers) modules then

        Text.link (String.join "-" qualifiers ++ "#" ++ name) (Text.fromString name)

    else

        Text.fromString name


splitLast : List a -> (List a, a)
splitLast list =
  case list of
    [] ->
        Debug.crash "cannot call splitLast on an empty list"

    [x] ->
        ([], x)

    x :: rest ->
        let
          (xs, last) = splitLast rest
        in
          (x :: xs, last)
=======
linkQualified : List String -> List String -> String -> Text.Text
linkQualified modules ambiguousTypes token =
  case List.reverse (String.split "." token) of
    name :: rest ->
      let
        qualifiers = List.reverse rest

        nameToShow =
          if List.member name ambiguousTypes
          then
            token
          else
            name
      in
        if List.member (String.join "." qualifiers) modules
        then
          Text.link
            (String.join "-" qualifiers ++ "#" ++ name)
            (Text.fromString nameToShow)
        else
          Text.fromString nameToShow
>>>>>>> b776bc2b


dropQualifiers : String -> String
dropQualifiers =
  Regex.replace Regex.All qualifiers (always "")


qualifiers : Regex.Regex
qualifiers =
  Regex.regex "[A-Za-z1-9_]*\\."


-- VIEW HELPERS

green : String -> Text.Text
green str =
  Text.color (C.green) (Text.fromString str)


-- SPLITTING TYPES

type alias SplitState =
  { parenDepth : Int
  , bracketDepth : Int
  , currentChunk : String
  , chunks : List String
  }


updateDepths : Char -> SplitState -> SplitState
updateDepths char state =
  case char of
    '(' ->
        { state | parenDepth = state.parenDepth + 1 }

    ')' ->
        { state | parenDepth = state.parenDepth - 1 }

    '{' ->
        { state | bracketDepth = state.bracketDepth + 1 }

    '}' ->
        { state | bracketDepth = state.bracketDepth - 1 }

    _ ->
        state


-- SPLIT FUNCTION TYPES

splitArgs : String -> List String
splitArgs tipe =
  let
    formattedType =
      String.join "$" (String.split "->" tipe)

    state =
      String.foldl splitArgsHelp (SplitState 0 0 "" []) formattedType
  in
    List.reverse (String.reverse state.currentChunk :: state.chunks)
      |> List.map (String.split "$" >> String.join "->")


splitArgsHelp : Char -> SplitState -> SplitState
splitArgsHelp char startState =
  let
    state =
      updateDepths char startState
  in
    if char == '$' && state.parenDepth == 0 && state.bracketDepth == 0 then
        { state |
            currentChunk = "",
            chunks = String.reverse state.currentChunk :: state.chunks
        }
    else
        { state |
            currentChunk = String.cons char state.currentChunk
        }


-- SPLIT RECORD TYPES

splitRecord : String -> List String
splitRecord tipe =
  let
    state =
      String.foldl splitRecordHelp (SplitState 0 0 "" []) tipe
  in
    List.reverse (String.reverse state.currentChunk :: state.chunks)


splitRecordHelp : Char -> SplitState -> SplitState
splitRecordHelp char startState =
  let
    state =
      updateDepths char startState
  in
    if state.bracketDepth == 0 then
        { state |
            currentChunk = "}",
            chunks = String.reverse state.currentChunk :: state.chunks
        }
    else if char == ',' && state.parenDepth == 0 && state.bracketDepth == 1 then
        { state |
            currentChunk = ",",
            chunks = String.reverse state.currentChunk :: state.chunks
        }
    else
        { state |
            currentChunk = String.cons char state.currentChunk
        }<|MERGE_RESOLUTION|>--- conflicted
+++ resolved
@@ -37,7 +37,7 @@
 dropUniques list =
   case list of
     x :: y :: zs ->
-      if x == y then x :: dropUniques zs else dropUniques (y :: zs)              
+      if x == y then x :: dropUniques zs else dropUniques (y :: zs)
 
     _ ->
       []
@@ -263,17 +263,10 @@
     , green " = "
     , case String.uncons alias.tipe of
         Just ('{', _) ->
-<<<<<<< HEAD
-            viewRecordType modules alias.tipe
-
-        _ ->
-            typeToText modules alias.tipe
-=======
           viewRecordType modules ambiguousTypes alias.tipe
 
         _ ->
           typeToText modules ambiguousTypes alias.tipe
->>>>>>> b776bc2b
     ]
 
 
@@ -302,32 +295,19 @@
     |> Text.concat
 
 
-<<<<<<< HEAD
-viewArg : List String -> String -> Text.Text
-viewArg modules tipe =
+viewArg : List String -> List String -> String -> Text.Text
+viewArg modules ambiguousTypes tipe =
   case String.uncons tipe of
     Just (c,_) ->
         if c == '(' || c == '{' || not (String.contains " " tipe) then
-          typeToText modules tipe
+          typeToText modules ambiguousTypes tipe
 
         else
-          typeToText modules ("(" ++ tipe ++ ")")
+          typeToText modules ambiguousTypes ("(" ++ tipe ++ ")")
 
 
     Nothing ->
         Debug.crash "impossible to have an empty string as a type argument"
-=======
-viewArg : List String -> List String -> String -> Text.Text
-viewArg modules ambiguousTypes tipe =
-  let
-    (Just (c,_)) =
-      String.uncons tipe
-  in
-    if c == '(' || c == '{' || not (String.contains " " tipe) then
-      typeToText modules ambiguousTypes tipe
-    else
-      typeToText modules ambiguousTypes ("(" ++ tipe ++ ")")
->>>>>>> b776bc2b
 
 
 -- VIEW VALUES
@@ -403,19 +383,25 @@
     >> Text.join t
 
 
-<<<<<<< HEAD
-linkQualified : List String -> String -> Text.Text
-linkQualified modules token =
-  let
-    (qualifiers, name) = splitLast (String.split "." token)
+linkQualified : List String -> List String -> String -> Text.Text
+linkQualified modules ambiguousTypes token =
+  let
+    (qualifiers, name) =
+      splitLast (String.split "." token)
+
+    nameToShow =
+      if List.member name ambiguousTypes then
+          token
+      else
+          name
   in
     if List.member (String.join "." qualifiers) modules then
 
-        Text.link (String.join "-" qualifiers ++ "#" ++ name) (Text.fromString name)
+        Text.link (String.join "-" qualifiers ++ "#" ++ name) (Text.fromString nameToShow)
 
     else
 
-        Text.fromString name
+        Text.fromString nameToShow
 
 
 splitLast : List a -> (List a, a)
@@ -432,29 +418,6 @@
           (xs, last) = splitLast rest
         in
           (x :: xs, last)
-=======
-linkQualified : List String -> List String -> String -> Text.Text
-linkQualified modules ambiguousTypes token =
-  case List.reverse (String.split "." token) of
-    name :: rest ->
-      let
-        qualifiers = List.reverse rest
-
-        nameToShow =
-          if List.member name ambiguousTypes
-          then
-            token
-          else
-            name
-      in
-        if List.member (String.join "." qualifiers) modules
-        then
-          Text.link
-            (String.join "-" qualifiers ++ "#" ++ name)
-            (Text.fromString nameToShow)
-        else
-          Text.fromString nameToShow
->>>>>>> b776bc2b
 
 
 dropQualifiers : String -> String
